# Copyright 2016 Google Inc.
#
# Licensed under the Apache License, Version 2.0 (the "License");
# you may not use this file except in compliance with the License.
# You may obtain a copy of the License at
#
#      http://www.apache.org/licenses/LICENSE-2.0
#
# Unless required by applicable law or agreed to in writing, software
# distributed under the License is distributed on an "AS IS" BASIS,
# WITHOUT WARRANTIES OR CONDITIONS OF ANY KIND, either express or implied.
# See the License for the specific language governing permissions and
# limitations under the License.
"""Task manager for Turbinia."""

import logging
import time
import traceback

import psq
from google.cloud import datastore
from google.cloud import pubsub
from google.gax.errors import GaxError

import turbinia
from turbinia import evidence
from turbinia import config
from turbinia import jobs
from turbinia import pubsub as turbinia_pubsub
from turbinia import state_manager

log = logging.getLogger('turbinia')


def get_task_manager():
  """Return task manager object based on config.

  Returns
    Initialized TaskManager object.
  """
  config.LoadConfig()
  if config.TASK_MANAGER == u'PSQ':
    return PSQTaskManager()
  else:
    msg = u'Task Manager type "{0:s}" not implemented'.format(
        config.TASK_MANAGER)
    raise turbinia.TurbiniaException(msg)


def task_runner(obj, *args, **kwargs):
  """Wrapper function to run specified TurbiniaTask object.

  Args:
    obj: An instantiated TurbiniaTask object.
    *args: Any Args to pass to obj.
    **kwargs: Any keyword args to pass to obj.

  Returns:
    Output from TurbiniaTask (should be TurbiniaTaskResult).
  """
  return obj.run_wrapper(*args, **kwargs)


class BaseTaskManager(object):
  """Class to manage Turbinia Tasks.

  Handles incoming new Evidence messages, adds new Tasks to the queue and
  processes results from Tasks that have run.

  Attributes:
    jobs: A list of instantiated job objects
    evidence: A list of evidence objects to process
    state_manager: State manager object to handle syncing with storage
    tasks: A list of outstanding TurbiniaTask objects
  """

  def __init__(self):
    self.jobs = []
    self.evidence = []
    self.tasks = []
    self.state_manager = state_manager.get_state_manager()

  def _backend_setup(self):
    """Sets up backend dependencies.

    Raises:
      TurbiniaException: When encountering fatal errors setting up dependencies.
    """
    raise NotImplementedError

  def setup(self):
    """Does setup of Task manager and its dependencies."""
    self._backend_setup()
    # TODO(aarontp): Consider instantiating a job per evidence object
    self.jobs = jobs.get_jobs()

  def add_evidence(self, evidence_):
    """Adds new evidence and creates tasks to process it.

    This creates all tasks configured to process the given type of evidence.

    Args:
      evidence_: evidence object to add.

    Raises:
      TurbiniaException: When no Jobs are found.
    """
    if not self.jobs:
      raise turbinia.TurbiniaException(
          u'Jobs must be registered before evidence can be added')
    log.info(u'Adding new evidence: {0:s}'.format(str(evidence_)))
    self.evidence.append(evidence_)
    job_count = 0
    # TODO(aarontp): Add some kind of loop detection in here so that jobs can
    # register for Evidence(), or or other evidence types that may be a super
    # class of the output of the job itself.  Short term we could potentially
    # have a run time check for this upon Job instantiation to prevent it.
    for job in self.jobs:
      if [True for t in job.evidence_input if isinstance(evidence_, t)]:
        log.info(
            u'Adding {0:s} job to process {1:s}'.format(
                job.name, evidence_.name))
        job_count += 1
        for task in job.create_tasks([evidence_]):
          task.base_output_dir = config.OUTPUT_DIR
          self.add_task(task, evidence_)

    if not job_count:
      log.warning(
          u'No Jobs/Tasks were created for Evidence [{0:s}]. '
          'Jobs may need to be configured to allow this type of '
          'Evidence as input'.format(str(evidence_)))

  def check_done(self):
    """Checks to see if we have any outstanding tasks.

    Returns:
      Bool indicating whether we are done.
    """
    return not bool(len(self.tasks))

  def get_evidence(self):
    """Checks for new evidence to process.

    Returns:
      A list of Evidence objects
    """
    raise NotImplementedError

  def add_task(self, task, evidence_):
    """Adds a task and evidence to process to the task manager.

    Args:
      task: An instantiated Turbinia Task
      evidence_: An Evidence object to be processed.
    """
    self.tasks.append(task)
    self.state_manager.write_new_task(task)
    self.enqueue_task(task, evidence_)

  def remove_task(self, task):
    """Removes a task from the queue; Usually after completion or failure.

    Args:
      task: A TurbiniaTask object
    """
    self.state_manager.update_task(task)
    self.tasks.remove(task)

  def enqueue_task(self, task, evidence_):
    """Enqueues a task and evidence in the implementation specific task queue.

    Args:
      task: An instantiated Turbinia Task
      evidence_: An Evidence object to be processed.
    """
    raise NotImplementedError

  def finalize_result(self, task_result):
    """Runs final task results recording.

    self.process_tasks handles things that have failed at the task queue layer
    (i.e. PSQ), and this method handles tasks that have potentially failed
    below that layer (i.e. somewhere in our Task code).

    Args:
      task_result: The TurbiniaTaskResult object
    """
    if not task_result.successful:
      log.error(u'Task {0:s} from {1:s} was not successful'.format(
          task_result.task_name, task_result.worker_name))
    else:
      log.info(
          u'Task {0:s} from {1:s} executed with status [{2:s}]'.format(
              task_result.task_name, task_result.worker_name,
              task_result.status))

    if not isinstance(task_result.evidence, list):
      log.info(
          u'Task {0:s} from {1:s} did not return evidence list'.format(
              task_result.task_name, task_result.worker_name))
      return

    for evidence_ in task_result.evidence:
      if isinstance(evidence_, evidence.Evidence):
        log.info(
            u'Task {0:s} from {1:s} returned Evidence {2:s}'.format(
                task_result.task_name, task_result.worker_name, evidence_.name))
        self.add_evidence(evidence_)
      else:
        log.error(
            u'Task {0:s} from {1:s} returned non-Evidence output type '
            u'{2:s}'.format(
                task_result.task_name, task_result.worker_name,
                type(task_result.evidence)))

  def process_tasks(self):
    """Process any tasks that need to be processed.

    Returns:
      A list of tasks that have completed.
    """
    raise NotImplementedError

  def run(self):
    """Main run loop for TaskManager."""
    log.info(u'Starting Task Manager run loop')
    while True:
      # pylint: disable=expression-not-assigned
      [self.add_evidence(x) for x in self.get_evidence()]

      for task in self.process_tasks():
        if task.result:
          self.finalize_result(task.result)
        self.remove_task(task)

      [self.state_manager.update_task(t) for t in self.tasks]
      if config.SINGLE_RUN and self.check_done():
        log.info(u'No more tasks to process.  Exiting now.')
        return

      # TODO(aarontp): Add config var for this.
      time.sleep(10)


class PSQTaskManager(BaseTaskManager):
  """PSQ implementation of BaseTaskManager.

  Attributes:
    psq: PSQ Queue object.
    server_pubsub: A PubSubClient object for receiving new evidence messages.
  """

  def __init__(self):
    self.psq = None
    self.server_pubsub = None
    config.LoadConfig()
    super(PSQTaskManager, self).__init__()

  def _backend_setup(self):
    log.debug(
        u'Setting up PSQ Task Manager requirements on project {0:s}'.format(
            config.PROJECT))
    self.server_pubsub = turbinia_pubsub.TurbiniaPubSub(config.PUBSUB_TOPIC)
    self.server_pubsub.setup()
    psq_pubsub_client = pubsub.Client(project=config.PROJECT)
    datastore_client = datastore.Client(project=config.PROJECT)
    try:
      self.psq = psq.Queue(
          psq_pubsub_client,
          config.PSQ_TOPIC,
          storage=psq.DatastoreStorage(datastore_client))
    except GaxError as e:
      msg = u'Error creating PSQ Queue: {0:s}'.format(str(e))
      log.error(msg)
      raise turbinia.TurbiniaException(msg)

<<<<<<< HEAD
=======
  def _finalize_result(self, task_result):
    """Runs final task results recording.

    self.process_tasks handles things that have failed at the PSQ layer, and
    this function handles tasks that have failed below that layer (i.e.
    somewhere in our Task code).

    Args:
      task_result: The TurbiniaTaskResult object
    """
    if not task_result.successful:
      log.error(u'Task {0:s} from {1:s} failed: [{2:s}]'.format(
          task_result.task_name, task_result.worker_name, task_result.status))
    else:
      log.info(
          u'Task {0:s} from {1:s} executed with status [{2:s}]'.format(
              task_result.task_name, task_result.worker_name,
              task_result.status))

    if not isinstance(task_result.evidence, list):
      log.info(
          u'Task {0:s} from {1:s} did not return evidence list'.format(
              task_result.task_name, task_result.worker_name))
      return

    for evidence_ in task_result.evidence:
      if isinstance(evidence_, evidence.Evidence):
        log.info(
            u'Task {0:s} from {1:s} returned Evidence {2:s}'.format(
                task_result.task_name, task_result.worker_name, evidence_.name))
        self.add_evidence(evidence_)
      else:
        log.error(
            u'Task {0:s} from {1:s} returned non-Evidence output type '
            u'{2:s}'.format(
                task_result.task_name, task_result.worker_name,
                type(task_result.evidence)))

  def check_done(self):
    return not bool(len(self.psq_task_results))
>>>>>>> 008a8d2c

  def process_tasks(self):
    completed_tasks = []
    for task in self.tasks:
      psq_task = task.stub.get_task()
      # This handles tasks that have failed at the PSQ layer.
      if not psq_task:
        log.debug('Task {0:s} not yet created'.format(task.stub.task_id))
      elif psq_task.status not in (psq.task.FINISHED, psq.task.FAILED):
        log.debug('Task {0:s} not finished'.format(psq_task.id))
      elif psq_task.status == psq.task.FAILED:
        log.warning('Task {0:s} failed.'.format(psq_task.id))
        completed_tasks.append(task)
      else:
        task.result = task.stub.result()
        completed_tasks.append(task)

    outstanding_task_count = len(self.tasks) - len(completed_tasks)
    log.info('{0:d} Tasks still outstanding.'.format(outstanding_task_count))
    # pylint: disable=expression-not-assigned
    return completed_tasks

  def get_evidence(self):
    requests = self.server_pubsub.check_messages()
    evidence_list = []
    for request in requests:
      for evidence_ in request.evidence:
        if not evidence_.request_id:
          evidence_.request_id = request.request_id
        log.info(
            u'Received evidence [{0:s}] from PubSub message.'.format(
                str(evidence_)))
        evidence_list.append(evidence_)
    return evidence_list

  def enqueue_task(self, task, evidence_):
    log.info(
        'Adding PSQ task {0:s} with evidence {1:s} to queue'.format(
            task.name, evidence_.name))
    task.stub = self.psq.enqueue(task_runner, task, evidence_)<|MERGE_RESOLUTION|>--- conflicted
+++ resolved
@@ -275,50 +275,6 @@
       log.error(msg)
       raise turbinia.TurbiniaException(msg)
 
-<<<<<<< HEAD
-=======
-  def _finalize_result(self, task_result):
-    """Runs final task results recording.
-
-    self.process_tasks handles things that have failed at the PSQ layer, and
-    this function handles tasks that have failed below that layer (i.e.
-    somewhere in our Task code).
-
-    Args:
-      task_result: The TurbiniaTaskResult object
-    """
-    if not task_result.successful:
-      log.error(u'Task {0:s} from {1:s} failed: [{2:s}]'.format(
-          task_result.task_name, task_result.worker_name, task_result.status))
-    else:
-      log.info(
-          u'Task {0:s} from {1:s} executed with status [{2:s}]'.format(
-              task_result.task_name, task_result.worker_name,
-              task_result.status))
-
-    if not isinstance(task_result.evidence, list):
-      log.info(
-          u'Task {0:s} from {1:s} did not return evidence list'.format(
-              task_result.task_name, task_result.worker_name))
-      return
-
-    for evidence_ in task_result.evidence:
-      if isinstance(evidence_, evidence.Evidence):
-        log.info(
-            u'Task {0:s} from {1:s} returned Evidence {2:s}'.format(
-                task_result.task_name, task_result.worker_name, evidence_.name))
-        self.add_evidence(evidence_)
-      else:
-        log.error(
-            u'Task {0:s} from {1:s} returned non-Evidence output type '
-            u'{2:s}'.format(
-                task_result.task_name, task_result.worker_name,
-                type(task_result.evidence)))
-
-  def check_done(self):
-    return not bool(len(self.psq_task_results))
->>>>>>> 008a8d2c
-
   def process_tasks(self):
     completed_tasks = []
     for task in self.tasks:
